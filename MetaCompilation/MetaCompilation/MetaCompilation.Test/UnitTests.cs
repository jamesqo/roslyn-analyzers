--- conflicted
+++ resolved
@@ -113,26 +113,11 @@
         [DiagnosticAnalyzer(LanguageNames.CSharp)]
         public class SyntaxNodeAnalyzer : DiagnosticAnalyzer
         {
-<<<<<<< HEAD
-=======
-            internal static DiagnosticDescriptor Rule = new DiagnosticDescriptor(
-                id: spacingRuleId, //make the id specific
-                title: ""If statement must have a space between 'if' and the boolean expression"", //allow any title
-                messageFormat: ""If statements must contain a space between the 'if' keyword and the boolean expression"", //allow any message
-                category: ""Syntax"", //make the category specific
-                defaultSeverity: DiagnosticSeverity.Warning, //possible options
-                isEnabledByDefault: true);
-
->>>>>>> e24e2747
             public override ImmutableArray<DiagnosticDescriptor> SupportedDiagnostics
             {
                 get
                 {
-<<<<<<< HEAD
                     throw new NotImplementedException();
-=======
-                    return ImmutableArray.Create(Rule);
->>>>>>> e24e2747
                 }
             }
 
@@ -140,32 +125,8 @@
             {
                 context.RegisterSyntaxNodeAction(AnalyzeIfStatement, SyntaxKind.IfStatement);
             }
-
-            private void AnalyzeIfStatement(SyntaxNodeAnalysisContext context)
-            {
-                var ifStatement = (IfStatementSyntax)context.Node;
-                var ifKeyword = ifStatement.IfKeyword;
-                var openParen = ifStatement.OpenParenToken;
-                var diagnosticLocation = Location.Create(ifStatement.SyntaxTree, TextSpan.FromBounds(ifKeyword.Span.Start, openParen.Span.Start));
-
-                if (ifKeyword.HasTrailingTrivia)
-                {
-                    var trailingTrivia = ifKeyword.TrailingTrivia.Last();
-                    if (trailingTrivia.Kind() == SyntaxKind.WhitespaceTrivia)
-                    {
-                        if (trailingTrivia.ToString() == "" "")
-                        {
-                            return;
-                        }
-                    }
-                }
-
-                var diagnostic = Diagnostic.Create(Rule, diagnosticLocation, Rule.MessageFormat);
-                context.ReportDiagnostic(diagnostic);
-            }
-        }
-    }
-";
+        }
+    }";
             var expected = new DiagnosticResult
             {
                 Id = MetaCompilationAnalyzer.MissingId,
@@ -176,12 +137,7 @@
 
             VerifyCSharpDiagnostic(test, expected);
 
-<<<<<<< HEAD
             var fixtest = @"using System;
-=======
-           /* var fixtest = @"
-    using System;
->>>>>>> e24e2747
     using System.Collections.Generic;
     using System.Collections.Immutable;
     using System.Linq;
@@ -197,9 +153,8 @@
         [DiagnosticAnalyzer(LanguageNames.CSharp)]
         public class SyntaxNodeAnalyzer : DiagnosticAnalyzer
         {
-            public const string SpacingRuleId = ""IfSpacing"";
-
-<<<<<<< HEAD
+        public const string spacingRuleId = ""IfSpacing"";
+
         public override ImmutableArray<DiagnosticDescriptor> SupportedDiagnostics
             {
                 get
@@ -209,54 +164,12 @@
             }
 
             public override void Initialize(AnalysisContext context)
-=======
-            internal static DiagnosticDescriptor Rule = new DiagnosticDescriptor(
-                id: spacingRuleId, //make the id specific
-                title: ""If statement must have a space between 'if' and the boolean expression"", //allow any title
-                messageFormat: ""If statements must contain a space between the 'if' keyword and the boolean expression"", //allow any message
-                category: ""Syntax"", //make the category specific
-                defaultSeverity: DiagnosticSeverity.Warning, //possible options
-                isEnabledByDefault: true);
-
-            public override ImmutableArray<DiagnosticDescriptor> SupportedDiagnostics
->>>>>>> e24e2747
-            {
-                    get
-                    {
-                        return ImmutableArray.Create(Rule);
-                    }
-            }
-
-            public override void Initialize(AnalysisContext context)
-            {
-                    context.RegisterSyntaxNodeAction(AnalyzeIfStatement, SyntaxKind.IfStatement);
-            }
-
-            private void AnalyzeIfStatement(SyntaxNodeAnalysisContext context)
-            {
-                    var ifStatement = (IfStatementSyntax)context.Node;
-                    var ifKeyword = ifStatement.IfKeyword;
-                    var openParen = ifStatement.OpenParenToken;
-                    var diagnosticLocation = Location.Create(ifStatement.SyntaxTree, TextSpan.FromBounds(ifKeyword.Span.Start, openParen.Span.Start));
-            
-                    if (ifKeyword.HasTrailingTrivia)
-                    {
-                        var trailingTrivia = ifKeyword.TrailingTrivia.Last();
-                        if (trailingTrivia.Kind() == SyntaxKind.WhitespaceTrivia)
-                        {
-                                if (trailingTrivia.ToString() == "" "")
-                                {
-                                    return;
-                                }
-                        }
-                    }
-
-                    var diagnostic = Diagnostic.Create(Rule, diagnosticLocation, Rule.MessageFormat);
-                    context.ReportDiagnostics(diagnostic);
+            {
+                context.RegisterSyntaxNodeAction(AnalyzeIfStatement, SyntaxKind.IfStatement);
             }
         }
     }";
-            VerifyCSharpFix(test, fixtest);*/
+            VerifyCSharpFix(test, fixtest);
         }
 
         // test for missing Initialize method
@@ -298,7 +211,7 @@
             };
 
             VerifyCSharpDiagnostic(test, expected);
-            
+
             var fixtest = @"using System;
     using System.Collections.Generic;
     using System.Collections;
@@ -352,21 +265,11 @@
     [DiagnosticAnalyzer(LanguageNames.CSharp)]
     public class SyntaxNodeAnalyzerAnalyzer : DiagnosticAnalyzer
     {
-        public const string spacingRuleId = ""IfSpacing"";
-
-        internal static DiagnosticDescriptor Rule = new DiagnosticDescriptor(
-            id: spacingRuleId, //make the id specific
-            title: ""If statement must have a space between 'if' and the boolean expression"", //allow any title
-            messageFormat: ""If statements must contain a space between the 'if' keyword and the boolean expression"", //allow any message
-            category: ""Syntax"", //make the category specific
-            defaultSeverity: DiagnosticSeverity.Warning, //possible options
-            isEnabledByDefault: true);
-
         public override ImmutableArray<DiagnosticDescriptor> SupportedDiagnostics
         {
             get
             {
-                return ImmutableArray.Create(Rule);
+                throw new NotImplementedException();
             }
         }
 
