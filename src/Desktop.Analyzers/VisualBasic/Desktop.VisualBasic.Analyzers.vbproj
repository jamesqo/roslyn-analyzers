--- conflicted
+++ resolved
@@ -99,11 +99,8 @@
     <None Include="packages.config" />
   </ItemGroup>
   <ItemGroup>
-<<<<<<< HEAD
+    <Compile Include="BasicDoNotUseInsecureDTDProcessing.vb" />
     <Compile Include="BasicDoNotUseInsecureDtdProcessingInApiDesign.vb" />
-=======
-    <Compile Include="BasicDoNotUseInsecureDTDProcessing.vb" />
->>>>>>> 580f283f
     <Compile Include="BasicDoNotCatchCorruptedStateExceptions.vb" />
     <Compile Include="BasicDoNotUseInsecureCryptographicAlgorithms.vb" />
     <Compile Include="BasicSpecifyMessageBoxOptions.vb" />
