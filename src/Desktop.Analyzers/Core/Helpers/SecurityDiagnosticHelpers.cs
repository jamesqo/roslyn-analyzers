﻿// Copyright (c) Microsoft.  All Rights Reserved.  Licensed under the Apache License, Version 2.0.  See License.txt in the project root for license information.

using System;
using Analyzer.Utilities;
using Microsoft.CodeAnalysis;

namespace Desktop.Analyzers
{
    internal class SecurityDiagnosticHelpers
    {
        public static bool IsXslCompiledTransformLoad(IMethodSymbol method, CompilationSecurityTypes xmlTypes)
        {
            return method != null
                && method.MatchMethodByName(xmlTypes.XslCompiledTransform, SecurityMemberNames.Load);
        }

        public static bool IsXmlDocumentCtorDerived(IMethodSymbol method, CompilationSecurityTypes xmlTypes)
        {
            return method != null &&
                   method.MatchMethodDerivedByName(xmlTypes.XmlDocument, WellKnownMemberNames.InstanceConstructorName);
        }

        public static bool IsXmlDocumentXmlResolverPropertyDerived(ISymbol symbol, CompilationSecurityTypes xmlTypes)
        {
            return IsSpecifiedPropertyDerived(symbol, xmlTypes.XmlDocument, SecurityMemberNames.XmlResolver);
        }

        public static bool IsXmlDocumentXmlResolverProperty(ISymbol symbol, CompilationSecurityTypes xmlTypes)
        {
            return IsSpecifiedProperty(symbol, xmlTypes.XmlDocument, SecurityMemberNames.XmlResolver);
        }

        public static bool IsXmlTextReaderCtor(IMethodSymbol method, CompilationSecurityTypes xmlTypes)
        {
<<<<<<< HEAD
            return method != null 
=======
            return method != null
>>>>>>> 580f283f
                && method.MatchMethodByName(xmlTypes.XmlTextReader, WellKnownMemberNames.InstanceConstructorName);
        }

        public static bool IsXmlTextReaderCtorDerived(IMethodSymbol method, CompilationSecurityTypes xmlTypes)
        {
            return method != null
                && method.MatchMethodDerivedByName(xmlTypes.XmlTextReader, WellKnownMemberNames.InstanceConstructorName);
        }

        public static bool IsXmlTextReaderXmlResolverPropertyDerived(ISymbol symbol, CompilationSecurityTypes xmlTypes)
        {
            return IsSpecifiedPropertyDerived(symbol, xmlTypes.XmlTextReader, SecurityMemberNames.XmlResolver);
        }

        public static bool IsXmlTextReaderDtdProcessingPropertyDerived(ISymbol symbol, CompilationSecurityTypes xmlTypes)
        {
            return IsSpecifiedPropertyDerived(symbol, xmlTypes.XmlTextReader, SecurityMemberNames.DtdProcessing);
        }

        public static bool IsXmlTextReaderXmlResolverProperty(ISymbol symbol, CompilationSecurityTypes xmlTypes)
        {
            return IsSpecifiedProperty(symbol, xmlTypes.XmlTextReader, SecurityMemberNames.XmlResolver);
        }

        public static bool IsXmlTextReaderDtdProcessingProperty(ISymbol symbol, CompilationSecurityTypes xmlTypes)
        {
            return IsSpecifiedProperty(symbol, xmlTypes.XmlTextReader, SecurityMemberNames.DtdProcessing);
        }

        public static bool IsXmlReaderCreate(IMethodSymbol method, CompilationSecurityTypes xmlTypes)
        {
            return method != null
                && method.MatchMethodByName(xmlTypes.XmlReader, SecurityMemberNames.Create);
        }

        public static bool IsXmlReaderSettingsCtor(IMethodSymbol method, CompilationSecurityTypes xmlTypes)
        {
<<<<<<< HEAD
            return method != null 
=======
            return method != null
>>>>>>> 580f283f
                && method.MatchMethodByName(xmlTypes.XmlReaderSettings, WellKnownMemberNames.InstanceConstructorName);
        }

        public static bool IsXmlReaderSettingsXmlResolverProperty(ISymbol symbol, CompilationSecurityTypes xmlTypes)
        {
            return IsSpecifiedProperty(symbol, xmlTypes.XmlReaderSettings, SecurityMemberNames.XmlResolver);
        }

        public static bool IsXmlReaderSettingsDtdProcessingProperty(ISymbol symbol, CompilationSecurityTypes xmlTypes)
        {
            return IsSpecifiedProperty(symbol, xmlTypes.XmlReaderSettings, SecurityMemberNames.DtdProcessing);
        }

        public static bool IsXmlReaderSettingsMaxCharactersFromEntitiesProperty(ISymbol symbol, CompilationSecurityTypes xmlTypes)
        {
            return IsSpecifiedProperty(symbol, xmlTypes.XmlReaderSettings, SecurityMemberNames.MaxCharactersFromEntities);
        }

        public static bool IsXsltSettingsCtor(IMethodSymbol method, CompilationSecurityTypes xmlTypes)
        {
<<<<<<< HEAD
            return method != null 
=======
            return method != null
>>>>>>> 580f283f
                && method.MatchMethodByName(xmlTypes.XsltSettings, WellKnownMemberNames.InstanceConstructorName);
        }

        public static bool IsXsltSettingsTrustedXsltProperty(ISymbol symbol, CompilationSecurityTypes xmlTypes)
        {
            return IsSpecifiedProperty(symbol, xmlTypes.XsltSettings, SecurityMemberNames.TrustedXslt);
        }

        public static bool IsXsltSettingsDefaultProperty(ISymbol symbol, CompilationSecurityTypes xmlTypes)
        {
            return IsSpecifiedProperty(symbol, xmlTypes.XsltSettings, SecurityMemberNames.Default);
        }

        public static bool IsXsltSettingsEnableDocumentFunctionProperty(ISymbol symbol, CompilationSecurityTypes xmlTypes)
        {
            return IsSpecifiedProperty(symbol, xmlTypes.XsltSettings, SecurityMemberNames.EnableDocumentFunction);
        }

        public static bool IsXsltSettingsEnableScriptProperty(ISymbol symbol, CompilationSecurityTypes xmlTypes)
        {
            return IsSpecifiedProperty(symbol, xmlTypes.XsltSettings, SecurityMemberNames.EnableScript);
        }


        public static bool IsXmlResolverType(ITypeSymbol symbol, CompilationSecurityTypes xmlTypes)
        {
            return symbol != null
                && symbol.DerivesFrom(xmlTypes.XmlResolver, baseTypesOnly: true);
        }

        public static bool IsXmlSecureResolverType(ITypeSymbol symbol, CompilationSecurityTypes xmlTypes)
        {
            return symbol != null
                && symbol.DerivesFrom(xmlTypes.XmlSecureResolver, baseTypesOnly: true);
        }

        public static bool IsXsltSettingsType(ITypeSymbol symbol, CompilationSecurityTypes xmlTypes)
        {
            return symbol == xmlTypes.XsltSettings;
        }

        public static bool IsXmlReaderSettingsType(ITypeSymbol symbol, CompilationSecurityTypes xmlTypes)
        {
            return symbol == xmlTypes.XmlReaderSettings;
        }

        public static int HasXmlResolverParameter(IMethodSymbol method, CompilationSecurityTypes xmlTypes)
        {
            return HasSpecifiedParameter(method, xmlTypes, IsXmlResolverType);
        }

        public static int HasXsltSettingsParameter(IMethodSymbol method, CompilationSecurityTypes xmlTypes)
        {
            return HasSpecifiedParameter(method, xmlTypes, IsXsltSettingsType);
        }

        public static int HasXmlReaderSettingsParameter(IMethodSymbol method, CompilationSecurityTypes xmlTypes)
        {
            return HasSpecifiedParameter(method, xmlTypes, IsXmlReaderSettingsType);
        }

        public static bool IsXmlReaderType(ITypeSymbol symbol, CompilationSecurityTypes xmlTypes)
        {
            return symbol != null
                && symbol.DerivesFrom(xmlTypes.XmlReader, baseTypesOnly: true);
        }

        public static int HasXmlReaderParameter(IMethodSymbol method, CompilationSecurityTypes xmlTypes)
        {
            return HasSpecifiedParameter(method, xmlTypes, IsXmlReaderType);
        }

        private static bool IsSpecifiedProperty(ISymbol symbol, INamedTypeSymbol namedType, string propertyName)
        {
            if (symbol != null && symbol.Kind == SymbolKind.Property)
            {
                IPropertySymbol property = (IPropertySymbol)symbol;
                return property.MatchPropertyByName(namedType, propertyName);
            }

            return false;
        }

        private static bool IsSpecifiedPropertyDerived(ISymbol symbol, INamedTypeSymbol namedType, string propertyName)
        {
            if (symbol != null && symbol.Kind == SymbolKind.Property)
            {
                IPropertySymbol property = (IPropertySymbol)symbol;
                return property.MatchPropertyDerivedByName(namedType, propertyName);
            }

            return false;
        }

        private static int HasSpecifiedParameter(IMethodSymbol method, CompilationSecurityTypes xmlTypes, Func<ITypeSymbol, CompilationSecurityTypes, bool> func)
        {
            int index = -1;
            if (method == null)
            {
                return index;
            }
            for (int i = 0; i < method.Parameters.Length; i++)
            {
                ITypeSymbol parameter = method.Parameters[i].Type;
                if (func(parameter, xmlTypes))
                {
                    index = i;
                    break;
                }
            }
            return index;
        }

        /// <summary>
        /// Determine whether a type (given by name) is actually declared in the expected assembly (also given by name)
        /// </summary>               
        /// <remarks>
        /// This can be used to decide whether we are referencing the expected framework for a given type. 
        /// For example, System.String exists in mscorlib for .NET Framework and System.Runtime for other framework (e.g. .NET Core). 
        /// </remarks>
        public static bool? IsTypeDeclaredInExpectedAssembly(Compilation compilation, string typeName, string assemblyName)
        {
            if (compilation == null)
            {
                return null;
            }
            INamedTypeSymbol typeSymbol = compilation.GetTypeByMetadataName(typeName);
            return typeSymbol?.ContainingAssembly.Identity.Name.Equals(assemblyName, StringComparison.Ordinal);
        }

        /// <summary>
        /// Get non-empty class or method name which encloses the current syntax node
        /// </summary>
        /// <param name="current">Current syntax not to examine</param>
        /// <param name="model">The semantic model</param>
        /// <returns></returns>
        public static string GetNonEmptyParentName(SyntaxNode current, SemanticModel model)
        {
            while (current.Parent != null)
            {
<<<<<<< HEAD
                var parent = current.Parent;
=======
                SyntaxNode parent = current.Parent;
>>>>>>> 580f283f
                ISymbol sym = parent.GetDeclaredOrReferencedSymbol(model);

                if (sym != null &&
                    !string.IsNullOrEmpty(sym.Name)
                    && (
                        sym.Kind == SymbolKind.Method ||
                        sym.Kind == SymbolKind.NamedType
                       )
                )
                {
                    return sym.Name;
                }

                current = parent;
            }

            return String.Empty;
        }

        /// <summary>
        /// Gets the version of the target .NET framework of the compilation.
        /// </summary>                          
        /// <returns>
        /// Null if the target framenwork is not .NET Framework.
        /// </returns>
        /// <remarks>
        /// This method returns the assembly version of mscorlib for .NET Framework prior version 4.0. 
        /// It is using API diff tool to compare new classes in different versions and decide which version it is referencing
        /// i.e. for .NET framework 3.5, the returned version would be 2.0.0.0.
        /// For .NET Framework 4.X, this method returns the actual framework version instead of assembly verison of mscorlib,
        /// i.e. for .NET framework 4.5.2, this method return 4.5.2 instead of 4.0.0.0.
        /// </remarks>
        public static Version GetDotNetFrameworkVersion(Compilation compilation)
        {
            if (compilation == null || !IsTypeDeclaredInExpectedAssembly(compilation, "System.String", "mscorlib").GetValueOrDefault())
            {
                return null;
            }

            IAssemblySymbol mscorlibAssembly = compilation.GetTypeByMetadataName("System.String").ContainingAssembly;
            if (mscorlibAssembly.Identity.Version.Major < 4)
            {
                return mscorlibAssembly.Identity.Version;
            }

            if (mscorlibAssembly.GetTypeByMetadataName("System.AppContext") != null)
            {
                return new Version(4, 6);
            }
            INamedTypeSymbol typeSymbol = mscorlibAssembly.GetTypeByMetadataName("System.IO.UnmanagedMemoryStream");
            if (!typeSymbol.GetMembers("FlushAsync").IsEmpty)
            {
                return new Version(4, 5, 2);
            }
            typeSymbol = mscorlibAssembly.GetTypeByMetadataName("System.Diagnostics.Tracing.EventSource");
            if (typeSymbol != null)
            {
                return typeSymbol.GetMembers("CurrentThreadActivityId").IsEmpty ? new Version(4, 5) : new Version(4, 5, 1);
            }
            return new Version(4, 0);
        }

        public static LocalizableResourceString GetLocalizableResourceString(string resourceName)
        {
            return new LocalizableResourceString(resourceName, DesktopAnalyzersResources.ResourceManager, typeof(DesktopAnalyzersResources));
        }

        public static LocalizableResourceString GetLocalizableResourceString(string resourceName, params string[] formatArguments)
        {
            return new LocalizableResourceString(resourceName, DesktopAnalyzersResources.ResourceManager, typeof(DesktopAnalyzersResources), formatArguments);
        }
    }
}<|MERGE_RESOLUTION|>--- conflicted
+++ resolved
@@ -22,21 +22,17 @@
 
         public static bool IsXmlDocumentXmlResolverPropertyDerived(ISymbol symbol, CompilationSecurityTypes xmlTypes)
         {
-            return IsSpecifiedPropertyDerived(symbol, xmlTypes.XmlDocument, SecurityMemberNames.XmlResolver);
+            return IsSpecifiedPropertyDerived(symbol, xmlTypes.XmlDocument, SecurityMemberNames.XmlResolver);  
         }
 
         public static bool IsXmlDocumentXmlResolverProperty(ISymbol symbol, CompilationSecurityTypes xmlTypes)
         {
-            return IsSpecifiedProperty(symbol, xmlTypes.XmlDocument, SecurityMemberNames.XmlResolver);
+            return IsSpecifiedProperty(symbol, xmlTypes.XmlDocument, SecurityMemberNames.XmlResolver); 
         }
 
         public static bool IsXmlTextReaderCtor(IMethodSymbol method, CompilationSecurityTypes xmlTypes)
         {
-<<<<<<< HEAD
             return method != null 
-=======
-            return method != null
->>>>>>> 580f283f
                 && method.MatchMethodByName(xmlTypes.XmlTextReader, WellKnownMemberNames.InstanceConstructorName);
         }
 
@@ -48,7 +44,7 @@
 
         public static bool IsXmlTextReaderXmlResolverPropertyDerived(ISymbol symbol, CompilationSecurityTypes xmlTypes)
         {
-            return IsSpecifiedPropertyDerived(symbol, xmlTypes.XmlTextReader, SecurityMemberNames.XmlResolver);
+            return IsSpecifiedPropertyDerived(symbol, xmlTypes.XmlTextReader, SecurityMemberNames.XmlResolver);   
         }
 
         public static bool IsXmlTextReaderDtdProcessingPropertyDerived(ISymbol symbol, CompilationSecurityTypes xmlTypes)
@@ -74,57 +70,49 @@
 
         public static bool IsXmlReaderSettingsCtor(IMethodSymbol method, CompilationSecurityTypes xmlTypes)
         {
-<<<<<<< HEAD
             return method != null 
-=======
-            return method != null
->>>>>>> 580f283f
                 && method.MatchMethodByName(xmlTypes.XmlReaderSettings, WellKnownMemberNames.InstanceConstructorName);
         }
 
         public static bool IsXmlReaderSettingsXmlResolverProperty(ISymbol symbol, CompilationSecurityTypes xmlTypes)
         {
-            return IsSpecifiedProperty(symbol, xmlTypes.XmlReaderSettings, SecurityMemberNames.XmlResolver);
+            return IsSpecifiedProperty(symbol, xmlTypes.XmlReaderSettings, SecurityMemberNames.XmlResolver); 
         }
 
         public static bool IsXmlReaderSettingsDtdProcessingProperty(ISymbol symbol, CompilationSecurityTypes xmlTypes)
         {
-            return IsSpecifiedProperty(symbol, xmlTypes.XmlReaderSettings, SecurityMemberNames.DtdProcessing);
+            return IsSpecifiedProperty(symbol, xmlTypes.XmlReaderSettings, SecurityMemberNames.DtdProcessing); 
         }
 
         public static bool IsXmlReaderSettingsMaxCharactersFromEntitiesProperty(ISymbol symbol, CompilationSecurityTypes xmlTypes)
         {
-            return IsSpecifiedProperty(symbol, xmlTypes.XmlReaderSettings, SecurityMemberNames.MaxCharactersFromEntities);
+            return IsSpecifiedProperty(symbol, xmlTypes.XmlReaderSettings, SecurityMemberNames.MaxCharactersFromEntities);  
         }
 
         public static bool IsXsltSettingsCtor(IMethodSymbol method, CompilationSecurityTypes xmlTypes)
         {
-<<<<<<< HEAD
             return method != null 
-=======
-            return method != null
->>>>>>> 580f283f
                 && method.MatchMethodByName(xmlTypes.XsltSettings, WellKnownMemberNames.InstanceConstructorName);
         }
 
         public static bool IsXsltSettingsTrustedXsltProperty(ISymbol symbol, CompilationSecurityTypes xmlTypes)
         {
-            return IsSpecifiedProperty(symbol, xmlTypes.XsltSettings, SecurityMemberNames.TrustedXslt);
+            return IsSpecifiedProperty(symbol, xmlTypes.XsltSettings, SecurityMemberNames.TrustedXslt); 
         }
 
         public static bool IsXsltSettingsDefaultProperty(ISymbol symbol, CompilationSecurityTypes xmlTypes)
         {
-            return IsSpecifiedProperty(symbol, xmlTypes.XsltSettings, SecurityMemberNames.Default);
+            return IsSpecifiedProperty(symbol, xmlTypes.XsltSettings, SecurityMemberNames.Default);  
         }
 
         public static bool IsXsltSettingsEnableDocumentFunctionProperty(ISymbol symbol, CompilationSecurityTypes xmlTypes)
         {
-            return IsSpecifiedProperty(symbol, xmlTypes.XsltSettings, SecurityMemberNames.EnableDocumentFunction);
+            return IsSpecifiedProperty(symbol, xmlTypes.XsltSettings, SecurityMemberNames.EnableDocumentFunction);  
         }
 
         public static bool IsXsltSettingsEnableScriptProperty(ISymbol symbol, CompilationSecurityTypes xmlTypes)
         {
-            return IsSpecifiedProperty(symbol, xmlTypes.XsltSettings, SecurityMemberNames.EnableScript);
+            return IsSpecifiedProperty(symbol, xmlTypes.XsltSettings, SecurityMemberNames.EnableScript);  
         }
 
 
@@ -147,7 +135,7 @@
 
         public static bool IsXmlReaderSettingsType(ITypeSymbol symbol, CompilationSecurityTypes xmlTypes)
         {
-            return symbol == xmlTypes.XmlReaderSettings;
+            return symbol == xmlTypes.XmlReaderSettings;                                
         }
 
         public static int HasXmlResolverParameter(IMethodSymbol method, CompilationSecurityTypes xmlTypes)
@@ -157,7 +145,7 @@
 
         public static int HasXsltSettingsParameter(IMethodSymbol method, CompilationSecurityTypes xmlTypes)
         {
-            return HasSpecifiedParameter(method, xmlTypes, IsXsltSettingsType);
+            return HasSpecifiedParameter(method, xmlTypes, IsXsltSettingsType);    
         }
 
         public static int HasXmlReaderSettingsParameter(IMethodSymbol method, CompilationSecurityTypes xmlTypes)
@@ -173,7 +161,7 @@
 
         public static int HasXmlReaderParameter(IMethodSymbol method, CompilationSecurityTypes xmlTypes)
         {
-            return HasSpecifiedParameter(method, xmlTypes, IsXmlReaderType);
+            return HasSpecifiedParameter(method, xmlTypes, IsXmlReaderType); 
         }
 
         private static bool IsSpecifiedProperty(ISymbol symbol, INamedTypeSymbol namedType, string propertyName)
@@ -204,7 +192,7 @@
             if (method == null)
             {
                 return index;
-            }
+            }     
             for (int i = 0; i < method.Parameters.Length; i++)
             {
                 ITypeSymbol parameter = method.Parameters[i].Type;
@@ -213,7 +201,7 @@
                     index = i;
                     break;
                 }
-            }
+            }       
             return index;
         }
 
@@ -244,11 +232,7 @@
         {
             while (current.Parent != null)
             {
-<<<<<<< HEAD
-                var parent = current.Parent;
-=======
                 SyntaxNode parent = current.Parent;
->>>>>>> 580f283f
                 ISymbol sym = parent.GetDeclaredOrReferencedSymbol(model);
 
                 if (sym != null &&
