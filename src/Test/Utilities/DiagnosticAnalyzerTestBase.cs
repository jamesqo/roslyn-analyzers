--- conflicted
+++ resolved
@@ -85,14 +85,11 @@
             }
         }
 
-<<<<<<< HEAD
-=======
         protected bool PrintActualDiagnosticsOnFailure { private get; set; }
 
         // It is assumed to be of the format, Get<RuleId>CSharpResultAt(line: {0}, column: {1}, message: {2})
         public string ExpectedDiagnosticsAssertionTemplate { private get; set; }
 
->>>>>>> d94f06c5
         protected static DiagnosticResult GetGlobalResult(string id, string message)
         {
             return new DiagnosticResult
