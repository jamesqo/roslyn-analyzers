--- conflicted
+++ resolved
@@ -919,13 +919,12 @@
   <data name="OverrideEqualsOnOverloadingOperatorEqualsMessage" xml:space="preserve">
     <value>Override Equals on overloading operator equals</value>
   </data>
-<<<<<<< HEAD
   <data name="Since_0_redefines_operator_1_it_should_also_redefine_operator_2" xml:space="preserve">
     <value>Since '{0}' redefines operator '{1}', it should also redefine operator '{2}'</value>
   </data>
   <data name="Generate_missing_operators" xml:space="preserve">
     <value>Generate missing operators</value>
-=======
+  </data>
   <data name="OverrideEqualsOnOverloadingOperatorEqualsCodeActionTitle" xml:space="preserve">
     <value>Override object.Equals</value>
   </data>
@@ -988,6 +987,5 @@
   </data>
   <data name="OverrideObjectEqualsDescription" xml:space="preserve">
     <value>When a type T implements the interface IEquatable&lt;T&gt;, it suggests to a user who sees a call to the Equals method in source code that an instance of the type can be equated with an instance of any other type. The user might be confused if their attempt to equate the type with an instance of another type fails to compile. This violates the "principle of least surprise".</value>
->>>>>>> d94f06c5
   </data>
 </root>